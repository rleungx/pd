// Copyright 2017 PingCAP, Inc.
//
// Licensed under the Apache License, Version 2.0 (the "License");
// you may not use this file except in compliance with the License.
// You may obtain a copy of the License at
//
//     http://www.apache.org/licenses/LICENSE-2.0
//
// Unless required by applicable law or agreed to in writing, software
// distributed under the License is distributed on an "AS IS" BASIS,
// See the License for the specific language governing permissions and
// limitations under the License.

package cases

import (
	"github.com/pingcap/kvproto/pkg/metapb"
	"github.com/pingcap/pd/server/core"
)

// Store is used to simulate tikv.
type Store struct {
	ID           uint64
	Status       metapb.StoreState
	Labels       []*metapb.StoreLabel
	Capacity     uint64
	Available    uint64
	LeaderWeight float32
	RegionWeight float32
	Version      string
}

// Region is used to simulate a region.
type Region struct {
	ID     uint64
	Peers  []*metapb.Peer
	Leader *metapb.Peer
	Size   int64
	Keys   int64
}

// CheckerFunc checks if the scheduler is finished.
type CheckerFunc func(*core.RegionsInfo) bool

// Case represents a test suite for simulator.
type Case struct {
	Stores          []*Store
	Regions         []Region
	RegionSplitSize int64
	RegionSplitKeys int64
<<<<<<< HEAD
	Events          []EventInner
	TableNumber     int
=======
	Events          []EventDescriptor
>>>>>>> 445871dc

	Checker CheckerFunc // To check the schedule is finished.
}

// unit of storage
const (
	B = 1 << (iota * 10)
	KB
	MB
	GB
	TB
)

// IDAllocator is used to alloc unique ID.
type idAllocator struct {
	id uint64
}

// nextID gets the next unique ID.
func (a *idAllocator) nextID() uint64 {
	a.id++
	return a.id
}

// ResetID resets the IDAllocator.
func (a *idAllocator) ResetID() {
	a.id = 0
}

// GetID gets the current ID.
func (a *idAllocator) GetID() uint64 {
	return a.id
}

// IDAllocator is used to alloc unique ID.
var IDAllocator idAllocator

// CaseMap is a mapping of the cases to the their corresponding initialize functions.
var CaseMap = map[string]func() *Case{
	"balance-leader":       newBalanceLeader,
	"add-nodes":            newAddNodes,
	"add-nodes-dynamic":    newAddNodesDynamic,
	"delete-nodes":         newDeleteNodes,
	"region-split":         newRegionSplit,
	"region-merge":         newRegionMerge,
	"hot-read":             newHotRead,
	"hot-write":            newHotWrite,
	"makeup-down-replicas": newMakeupDownReplicas,
	"import-data":          newImportData,
}

// NewCase creates a new case.
func NewCase(name string) *Case {
	if f, ok := CaseMap[name]; ok {
		return f()
	}
	return nil
}<|MERGE_RESOLUTION|>--- conflicted
+++ resolved
@@ -48,12 +48,8 @@
 	Regions         []Region
 	RegionSplitSize int64
 	RegionSplitKeys int64
-<<<<<<< HEAD
-	Events          []EventInner
+	Events          []EventDescriptor
 	TableNumber     int
-=======
-	Events          []EventDescriptor
->>>>>>> 445871dc
 
 	Checker CheckerFunc // To check the schedule is finished.
 }
